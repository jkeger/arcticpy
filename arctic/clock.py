--- conflicted
+++ resolved
@@ -239,435 +239,3 @@
                     image[row_index, column_index] = electrons_initial
 
         return image
-
-<<<<<<< HEAD
-
-class TrapManager(object):
-    def __init__(self, traps, rows):
-        """The manager for potentially multiple trap species that must use 
-        watermarks in the same way as each other.
-
-        Parameters
-        ----------
-        traps : [Trap]
-            A list of one or more trap objects.
-        rows :int
-            The number of rows in the image. i.e. the maximum number of
-            possible electron trap/release events.            
-        """
-        self.traps = traps
-        self.rows = rows
-
-        # Set up the watermarks
-        self.watermarks = self.initial_watermarks_from_rows_and_total_traps(
-            rows=self.rows, total_traps=len(self.traps)
-        )
-
-    def initial_watermarks_from_rows_and_total_traps(self, rows, total_traps):
-        """ Initialise the watermark array of trap states.
-
-        Parameters
-        -----------
-        rows :int
-            The number of rows in the image. i.e. the maximum number of
-            possible electron trap/release events.
-        total_traps : int
-            The number of trap trap being modelled.
-
-        Returns
-        --------
-        watermarks : np.ndarray
-            Array of watermark heights and fill fractions to describe the trap states. Lists each (active) watermark
-            height_e fraction and the corresponding fill fractions of each trap trap. Inactive elements are set to 0.
-
-            [[height_e, fill, fill, ...],
-             [height_e, fill, fill, ...],
-             ...                       ]
-        """
-        return np.zeros((rows, 1 + total_traps), dtype=float)
-
-    def reset_traps_for_next_express_loop(self):
-        """Reset the trap watermarks for the next run of release and capture.
-        """
-        self.watermarks.fill(0)
-
-    def electrons_released_in_pixel(self):
-        """ Release electrons from traps and update the trap watermarks.
-
-        Returns
-        -------
-        electrons_released : float
-            The number of released electrons.
-        
-        Updates
-        -------
-        watermarks : np.ndarray
-            The updated watermarks. See initial_watermarks_from_rows_and_total_traps().
-        """
-        # Initialise the number of released electrons
-        electrons_released = 0
-
-        # Find the highest active watermark
-        max_watermark_index = np.argmax(self.watermarks[:, 0] == 0) - 1
-
-        # For each watermark
-        for watermark_index in range(max_watermark_index + 1):
-            # Initialise the number of released electrons from this watermark level
-            electrons_released_watermark = 0
-
-            # For each trap trap
-            for trap_index, trap in enumerate(self.traps):
-                # Number of released electrons (not yet including the trap density)
-                electrons_released_from_trap = trap.electrons_released_from_electrons(
-                    electrons=self.watermarks[watermark_index, 1 + trap_index]
-                )
-
-                # Update the watermark fill fraction
-                self.watermarks[
-                    watermark_index, 1 + trap_index
-                ] -= electrons_released_from_trap
-
-                # Update the actual number of released electrons
-                electrons_released_watermark += (
-                    electrons_released_from_trap * trap.density
-                )
-
-            # Multiply the summed fill fractions by the height
-            electrons_released += (
-                electrons_released_watermark * self.watermarks[watermark_index, 0]
-            )
-
-        return electrons_released
-
-    def electrons_captured_by_traps(
-        self, electron_fractional_height, watermarks, traps
-    ):
-        """
-        Find the total number of electrons that the traps can capture.
-
-        Parameters
-        ------------
-        electron_fractional_height : float
-            The fractional height of the electron cloud in the pixel.
-
-        watermarks : np.ndarray
-            The initial watermarks. See initial_watermarks_from_rows_and_total_traps().
-
-        traps : [TrapSpecies]
-            An array of one or more objects describing a trap of trap.
-
-        Returns
-        ---------
-        electrons_captured : float
-            The number of captured electrons.
-        """
-        # Initialise the number of captured electrons
-        electrons_captured = 0
-
-        # The number of traps of each trap
-        densities = [trap_trap.density for trap_trap in traps]
-
-        # Find the highest active watermark
-        max_watermark_index = np.argmax(watermarks[:, 0] == 0) - 1
-
-        # Initialise cumulative watermark height
-        cumulative_watermark_height = 0
-
-        # Capture electrons above each existing watermark level below the highest
-        for watermark_index in range(max_watermark_index + 1):
-            # Update cumulative watermark height
-            watermark_height = watermarks[watermark_index, 0]
-            cumulative_watermark_height += watermark_height
-
-            # Capture electrons all the way to this watermark (for all trap trap)
-            if cumulative_watermark_height < electron_fractional_height:
-                electrons_captured += watermark_height * np.sum(
-                    (1 - watermarks[watermark_index, 1:]) * densities
-                )
-
-            # Capture electrons part-way between the previous and this watermark
-            else:
-                electrons_captured += (
-                    electron_fractional_height
-                    - (cumulative_watermark_height - watermark_height)
-                ) * np.sum((1 - watermarks[watermark_index, 1:]) * densities)
-
-                # No point in checking even higher watermarks
-                return electrons_captured
-
-        # Capture any electrons above the highest existing watermark
-        if watermarks[max_watermark_index, 0] < electron_fractional_height:
-            electrons_captured += (
-                electron_fractional_height - cumulative_watermark_height
-            ) * np.sum(densities)
-
-        return electrons_captured
-
-    def updated_watermarks_from_capture(self, electron_fractional_height, watermarks):
-        """ Update the trap watermarks for capturing electrons.
-
-        Parameters
-        -----------
-        electron_fractional_height : float
-            The fractional height of the electron cloud in the pixel.
-
-        watermarks : np.ndarray
-            The initial watermarks. See initial_watermarks_from_rows_and_total_traps().
-
-        Returns
-        -------
-        watermarks : np.ndarray
-            The updated watermarks. See initial_watermarks_from_rows_and_total_traps().
-        """
-
-        # Find the highest active watermark
-        max_watermark_index = np.argmax(watermarks[:, 0] == 0) - 1
-        if max_watermark_index == -1:
-            max_watermark_index = 0
-
-        # Cumulative watermark heights
-        cumulative_watermark_height = np.cumsum(
-            watermarks[: max_watermark_index + 1, 0]
-        )
-
-        # If all watermarks will be overwritten
-        if cumulative_watermark_height[-1] < electron_fractional_height:
-            # Overwrite the first watermark
-            watermarks[0, 0] = electron_fractional_height
-            watermarks[0, 1:] = 1
-
-            # Remove all higher watermarks
-            watermarks[1:, :] = 0
-
-            return watermarks
-
-        # Find the first watermark above the cloud, which won't be fully overwritten
-        watermark_index_above_cloud = np.argmax(
-            electron_fractional_height < cumulative_watermark_height
-        )
-
-        # If some will be overwritten
-        if 0 < watermark_index_above_cloud:
-            # Edit the partially overwritten watermark
-            watermarks[watermark_index_above_cloud, 0] -= (
-                electron_fractional_height
-                - cumulative_watermark_height[watermark_index_above_cloud - 1]
-            )
-
-            # Remove the no-longer-needed overwritten watermarks
-            watermarks[: watermark_index_above_cloud - 1, :] = 0
-
-            # Move the no-longer-needed watermarks to the end of the list
-            watermarks = np.roll(watermarks, 1 - watermark_index_above_cloud, axis=0)
-
-            # Edit the new first watermark
-            watermarks[0, 0] = electron_fractional_height
-            watermarks[0, 1:] = 1
-
-        # If none will be overwritten
-        else:
-            # Move an empty watermark to the start of the list
-            watermarks = np.roll(watermarks, 1, axis=0)
-
-            # Edit the partially overwritten watermark
-            watermarks[1, 0] -= electron_fractional_height
-
-            # Edit the new first watermark
-            watermarks[0, 0] = electron_fractional_height
-            watermarks[0, 1:] = 1
-
-        return watermarks
-
-    def updated_watermarks_from_capture_not_enough(
-        self, electron_fractional_height, watermarks, enough
-    ):
-        """
-        Update the trap watermarks for capturing electrons when not enough are available to fill every trap below the
-        cloud height (rare!).
-
-        Like update_trap_wmk_capture(), but instead of setting filled trap fractions to 1, increase them by the enough
-        fraction towards 1.
-
-        Parameters
-        ----------
-        electron_fractional_height : float
-            The fractional height of the electron cloud in the pixel.
-        watermarks : np.ndarray
-            The initial watermarks. See initial_watermarks_from_rows_and_total_traps().
-        enough : float
-            The ratio of available electrons to traps up to this height.
-
-        Returns
-        --------
-        watermarks : np.ndarray
-            The updated watermarks. See initial_watermarks_from_rows_and_total_traps().
-        """
-        # Find the highest active watermark
-        max_watermark_index = np.argmax(watermarks[:, 0] == 0) - 1
-        if max_watermark_index == -1:
-            max_watermark_index = 0
-
-        # If the first capture
-        if max_watermark_index == 0:
-            # Edit the new watermark
-            watermarks[0, 0] = electron_fractional_height
-            watermarks[0, 1:] = enough
-
-            return watermarks
-
-        # Cumulative watermark heights
-        cumulative_watermark_height = np.cumsum(
-            watermarks[: max_watermark_index + 1, 0]
-        )
-
-        # Find the first watermark above the cloud, which won't be fully overwritten
-        watermark_index_above_height = np.argmax(
-            electron_fractional_height < cumulative_watermark_height
-        )
-
-        # If all watermarks will be overwritten
-        if cumulative_watermark_height[-1] < electron_fractional_height:
-            # Do the same as the only-some case (unlike update_trap_wmk_capture())
-            watermark_index_above_height = max_watermark_index
-
-        # If some (or all) will be overwritten
-        if 0 < watermark_index_above_height:
-            # Move one new empty watermark to the start of the list
-            watermarks = np.roll(watermarks, 1, axis=0)
-
-            # Reorder the relevant watermarks near the start of the list
-            watermarks[: 2 * watermark_index_above_height] = watermarks[
-                1 : 2 * watermark_index_above_height + 1
-            ]
-
-            # Edit the new watermarks' fill fractions to the original fill plus (1 -
-            # original fill) * enough.
-            # e.g. enough = 0.5 --> fill half way to 1.
-            watermarks[: watermark_index_above_height + 1, 1:] = (
-                watermarks[: watermark_index_above_height + 1, 1:] * (1 - enough)
-                + enough
-            )
-
-            # If all watermarks will be overwritten
-            if cumulative_watermark_height[-1] < electron_fractional_height:
-                # Edit the new highest watermark
-                watermarks[watermark_index_above_height + 1, 0] = (
-                    electron_fractional_height - cumulative_watermark_height[-1]
-                )
-                watermarks[watermark_index_above_height + 1, 1:] = enough
-            else:
-                # Edit the new watermarks' heights
-                watermarks[
-                    watermark_index_above_height : watermark_index_above_height + 2, 0
-                ] *= (1 - enough)
-
-        # If none will be overwritten
-        else:
-            # Move an empty watermark to the start of the list
-            watermarks = np.roll(watermarks, 1, axis=0)
-
-            # Edit the partially overwritten watermark
-            watermarks[1, 0] -= electron_fractional_height
-
-            # Edit the new first watermark
-            watermarks[0, 0] = electron_fractional_height
-            watermarks[0, 1:] = watermarks[1, 1:] * (1 - enough) + enough
-
-        return watermarks
-
-    def electrons_captured_in_pixel(self, electrons_available, ccd_volume):
-        """
-        Capture electrons in traps and update the trap watermarks.
-
-        Parameters
-        -----------
-        electrons_available : float
-            The number of available electrons for trapping.
-        ccd_volume : CCDVolume
-            The object describing the CCD.
-
-        Returns
-        ---------
-        electrons_captured : float
-            The number of captured electrons.
-        
-        Updates
-        -------
-        watermarks : np.ndarray
-            The updated watermarks. See initial_watermarks_from_rows_and_total_traps().
-        """
-
-        # Zero capture if no electrons are high enough to be trapped
-        if electrons_available < ccd_volume.well_notch_depth:
-            return 0
-
-        # The fractional height the electron cloud reaches in the pixel well
-        electron_fractional_height = ccd_volume.electron_fractional_height_from_electrons(
-            electrons=electrons_available
-        )
-
-        # Find the number of electrons that should be captured
-        electrons_captured = self.electrons_captured_by_traps(
-            electron_fractional_height=electron_fractional_height,
-            watermarks=self.watermarks,
-            traps=self.traps,
-        )
-
-        # Stop if no capture
-        if electrons_captured == 0:
-            return electrons_captured
-
-        # Check whether enough electrons are available to be captured
-        enough = electrons_available / electrons_captured
-
-        # Update watermark levels
-        if 1 < enough:
-            self.watermarks = self.updated_watermarks_from_capture(
-                electron_fractional_height=electron_fractional_height,
-                watermarks=self.watermarks,
-            )
-        else:
-            self.watermarks = self.updated_watermarks_from_capture_not_enough(
-                electron_fractional_height=electron_fractional_height,
-                watermarks=self.watermarks,
-                enough=enough,
-            )
-            # Reduce the final number of captured electrons
-            electrons_captured *= enough
-
-        return electrons_captured
-=======
-    def remove_cti(self, image, traps, ccd_volume):
-        """
-        Remove CTI trails from an image by modelling the effect of adding CTI.
-
-        Parameters
-        -----------
-        image : np.ndarray
-            The input array of pixel values.
-        traps : [Trap]
-            A list of one or more trap objects.
-        ccd_volume : CCDVolume
-            The object describing the CCD volume.
-
-        Returns
-        ---------
-        image : np.ndarray
-            The output array of pixel values with CTI removed.
-        """
-
-        # Initialise the iterative estimate of removed CTI
-        image_remove_cti = deepcopy(image)
-
-        # Estimate the image with removed CTI more precisely each iteration
-        for iteration in range(self.iterations):
-
-            image_add_cti = self.add_cti(
-                image_remove_cti, traps=traps, ccd_volume=ccd_volume
-            )
-
-            # Improved estimate of removed CTI
-            image_remove_cti += image - image_add_cti
-
-        return image_remove_cti
->>>>>>> 1d79a4e1
