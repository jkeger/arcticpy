import numpy as np
from collections import UserList
from scipy import integrate, optimize
from copy import deepcopy
<<<<<<< HEAD
from arctic.traps import (
    Trap,
    TrapLifetimeContinuum,
    TrapLogNormalLifetimeContinuum,
    TrapInstantCapture,
)


class AllTrapManager(UserList):
    def __init__(self, traps, n_pixels, ccd=None):
        """
        A list (of a list) of trap managers.
        Each trap manager handles a group of trap species that shares watermark levels;
        these are joined in a list. The list is then repeated for each phase in the CCD
        pixels. Can be accessed as
        TrapManagers[trap_group_id][phase]
        They are created with all traps initially empty.
        
        Inputs:
        -------
        traps :  Trap or [Trap] or [[Trap]]
            A list of one or more trap species. Species listed together in the inner list
            must be able to share watermarks - i.e. they are distributed in the same way 
            throughout the pixel volume, and their state is stored either by occupancy or
            time since filling. e.g. [[bulk_trap_slow,bulk_trap_fast],[surface_trap]]
        n_pixels :  int
            The number of pixels containing traps that charge will be expected to move.
            This determines the maximum number of possible capture/release events that
            could chreate new watermark levels, and is used to initialise the watermark
            array to be only as large as needed, for efficiency.
        ccd :  CCD
            Configuration of the CCD in which the electrons will move. Used to access the
            number of phases per pixel, and the fractional volume of a pixel that is filled
            by a cloud of electrons.
            
        Attributes:
        -----------
        n_electrons_trapped : float
            The number of electrons in traps that are being or have been monitored.
        n_electrons_trapped_currently : float
            The number of electrons in traps that are currently being actively monitored.
        
        Methods:
        --------
        empty_all_traps() :
            Set all trap occupancies to empty.
        save() :
            Save trap occupancy levels for future reference.
        restore() :
            Recall trap occupancy levels.
        """

        # Parse inputs
        # If only a single trap species is supplied, still make sure it is a list
        if not isinstance(traps, list):
            traps = [traps]
        if not isinstance(traps[0], list):
            traps = [traps]
        # if ccd is None: ccd = ac.CCD()

        # Set up a list of trap managers in a single phase of the CCD
        trap_managers_one_phase = []
        for trap_group in traps:
            # Use a non-default trap manager if required for the input trap species
            if isinstance(
                trap_group[0], (TrapLifetimeContinuum, TrapLogNormalLifetimeContinuum),
            ):
                trap_managers_one_phase.append(
                    TrapManagerTrackTime(traps=trap_group, n_pixels=n_pixels, ccd=ccd)
                )
            elif isinstance(trap_group[0], TrapInstantCapture):
                trap_managers_one_phase.append(
                    TrapManagerInstantCapture(
                        traps=trap_group, n_pixels=n_pixels, ccd=ccd
                    )
                )
            else:
                trap_managers_one_phase.append(
                    TrapManager(traps=trap_group, n_pixels=n_pixels, ccd=ccd)
                )

        # Replicate trap managers to keep track of traps in different phases separately
        fraction_of_traps = ccd.fraction_of_traps
        self.data = []
        for i in range(ccd.n_phases):
            trap_managers_this_phase = deepcopy(trap_managers_one_phase)
            for j in range(len(trap_managers_this_phase)):
                # Caution; next line also alters trap_managers_this_phase.traps.density
                trap_managers_this_phase[j].n_traps_per_pixel *= fraction_of_traps[i]
            self.data.append(trap_managers_this_phase)

        # Store empty trap state, for future reference
        self.save()
        self._n_electrons_trapped_in_save = 0.0
        self._n_electrons_trapped_previously = 0.0

    #
    # Can only do this neater loop once the caution line is removed from above
    #

    #    # Replicate trap managers to keep track of traps in different phases separately
    #    trap_managers = []
    #    for i in range(ccd.n_phases):
    #
    #        # Set up list of traps in a single phase of the CCD
    #        trap_managers_this_phase = []
    #        for trap_group in traps:
    #            # Use a non-default trap manager if required for the input trap species
    #            if isinstance(
    #                trap_group[0], (TrapLifetimeContinuum, TrapLogNormalLifetimeContinuum),
    #            ):
    #                trap_managers_this_phase.append(
    #                    TrapManagerTrackTime(traps=trap_group, n_pixels=n_pixels, ccd=ccd)
    #                )
    #            elif isinstance(trap_group[0], TrapInstantCapture):
    #                trap_managers_this_phase.append(
    #                    TrapManagerInstantCapture(traps=trap_group, n_pixels=n_pixels, ccd=ccd)
    #                 )
    #            else:
    #                trap_managers_this_phase.append(
    #                    TrapManager(traps=trap_group, n_pixels=n_pixels, ccd=ccd)
    #                )
    #
    #        #trap_managers_this_phase = deepcopy(trap_managers_one_phase)
    #        for j in range(len(trap_managers_this_phase)):
    #            # Caution; next line also alters trap_managers_this_phase.traps.density
    #            print(i,ccd.fraction_of_traps[i])
    #            trap_managers_this_phase[j].n_traps_per_pixel *= ccd.fraction_of_traps[i]
    #        trap_managers.append(trap_managers_this_phase)

    @property
    def n_electrons_trapped(self):
        """
        The number of electrons in traps that are being or have been monitored.
        """
        return self.n_electrons_trapped_currently + self.n_electrons_trapped_previously

    @property
    def n_electrons_trapped_currently(self):
        """
        The number of electrons in traps that are currently being actively monitored.
        """
        n_electrons_trapped_currently = 0
        for trap_manager_phase in self.data:
            for trap_manager in trap_manager_phase:
                n_electrons_trapped_currently += trap_manager.n_trapped_electrons_from_watermarks(
                    trap_manager.watermarks
                )
        return n_electrons_trapped_currently

    def empty_all_traps(self):
        """
        Set all trap occupancies to zero
        """
        for trap_manager_phase in self.data:
            for trap_manager_group in trap_manager_phase:
                trap_manager_group.empty_all_traps()

    def save(self):
        """
        Save trap occupancy levels for future reference
        """
        # This stores far more than necessary. But extracting only the watermark arrays requires overhead.
        self._saved_data = deepcopy(self.data)
        self._n_electrons_trapped_in_save = self.n_electrons_trapped_currently

    def restore(self):
        """
        Restore trap occupancy levels from memory
        """
        # Book keeping, of how many electrons have ended up where.
        # About to forget about those currently in traps, so add them to previous total.
        # About to recall the ones in save back to current account, so remove them from the savings.
        self._n_electrons_trapped_previously += (
            self.n_electrons_trapped_currently - self._n_electrons_trapped_in_save
        )
        # Overwrite the current trap state
        self.data = deepcopy(self._saved_data)
        # Could also have done this instead of remembering how many are in save, but it makes restoring a bit slower (and restoring is done more frequently than saving)
        # self._n_electrons_trapped_previously -= self.n_electrons_trapped_currently
=======
import pytest  ###
>>>>>>> 60fd03bd


class TrapManager(object):
    def __init__(self, traps, n_pixels, ccd=None):
        """
        The manager for potentially multiple trap species that are able to use 
        watermarks in the same way as each other.

        Parameters
        ----------
        traps :  Trap or [Trap]
            A list of one or more trap species. Species listed together must be able 
            to share watermarks - i.e. they must be similarly distributed throughout 
            the pixel volume, and all their states must be stored either by occupancy or
            by time since filling. e.g. [bulk_trap_slow,bulk_trap_fast]
        n_pixels :  int
            The number of pixels containing traps that charge will be expected to move.
            This determines the maximum number of possible capture/release events that
            could chreate new watermark levels, and is used to initialise the watermark
            array to be only as large as needed, for efficiency.
        ccd :  CCD
            Configuration of the CCD in which the electrons will move. Used to access the
            number of phases per pixel, and the fractional volume of a pixel that is filled
            by a cloud of electrons.
                
        Attributes
        ----------
        watermarks :  np.ndarray
            Array of watermark fractional volumes and fill fractions to describe 
            the trap states. Lists each (active) watermark fractional volume and 
            the corresponding fill fractions of each traps. Inactive elements 
            are set to 0.

            [[volume, fill, fill, ...],
             [volume, fill, fill, ...],
             ...                       ]
        n_traps_per_pixel : np.ndarray
            The densities of all the trap species.
        
        capture_rates, emission_rates, total_rates : np.ndarray
            The rates of capture, emission, and their sum for all the traps.
        
        """
        if not isinstance(traps, list):
            traps = [traps]
        self.traps = traps
        self._n_pixels = n_pixels

        # Set up the watermark array
        self.watermarks = np.zeros(
            (
                1 + (self.n_pixels * self.n_watermarks_per_transfer()),
                1 + self.n_trap_species,
            ),
            dtype=float,  # first +1 is to ensure there is always at least one zero; second is for volume column
        )
        # The value for a filled watermark level, here 1 as a fill fraction
        self.filled_watermark_value = 1

        # Trap rates
        self.capture_rates = np.array([trap.capture_rate for trap in traps])
        self.emission_rates = np.array([trap.emission_rate for trap in traps])
        self.total_rates = self.capture_rates + self.emission_rates

        # Are they surface traps?
        self.surface = np.array([trap.surface for trap in traps], dtype=bool)

    # Total number of trap species within this trap manager
    @property
    def n_trap_species(self):
        return len(self.traps)

    #
    @property
    def n_pixels(self):
        return self._n_pixels

    # Number of traps of each species, in each pixel
    @property
    def n_traps_per_pixel(self):
        return np.array([trap.density for trap in self.traps], dtype=float)

    @n_traps_per_pixel.setter
    def n_traps_per_pixel(self, values):
        if len(values) != len(self.traps):
            raise ValueError(
                f"{len(value)} trap densities supplied, for {len(self.traps)} species of traps"
            )
        for i, value in enumerate(values):
            self.traps[i].density = float(value)

    @property
    def delta_ellipticity(self):
        return sum([trap.delta_ellipticity for trap in self.traps])

    def n_watermarks_per_transfer(self):
        return int(2)

    # Returns a (self-contained) function describing the well-filling model in any phase
    def n_traps_exposed_from_n_electrons(self, ccd, phase=0):
        return ccd.cloud_fractional_volume_from_n_electrons_in_phase(
            phase
        )  # this is a function of n_electrons)

    def fill_probabilities_from_dwell_time(self, dwell_time):
        """ The probabilities of being full after release and/or capture.
        
        See Lindegren (1998) section 3.2.

        Parameters
        ----------
        dwell_time : float
            The time spent in this pixel or phase, in the same units as the 
            trap timescales.
            
        Returns
        -------
        fill_probabilities_from_empty : float
            The fraction of traps that were empty that become full.
        fill_probabilities_from_full : float
            The fraction of traps that were full that stay full.
        fill_probabilities_from_release : float
            The fraction of traps that were full that stay full after release.
        """
        # Common factor for capture and release probabilities
        exponential_factor = (
            1 - np.exp(-self.total_rates * dwell_time)
        ) / self.total_rates

        # New fill fraction for empty traps (Eqn. 20)
        fill_probabilities_from_empty = self.capture_rates * exponential_factor
        # Fix for instant capture
        fill_probabilities_from_empty[np.isnan(fill_probabilities_from_empty)] = 1

        # New fill fraction for filled traps (Eqn. 21)
        fill_probabilities_from_full = 1 - self.emission_rates * exponential_factor

        # New fill fraction from only release
        fill_probabilities_from_release = np.exp(-self.emission_rates * dwell_time)

        return (
            fill_probabilities_from_empty,
            fill_probabilities_from_full,
            fill_probabilities_from_release,
        )

    def n_trapped_electrons_from_watermarks(self, watermarks):
        """ Sum the total number of electrons currently held in traps.

        Parameters
        ----------
        watermarks : np.ndarray
            The watermarks. See initial_watermarks_from_n_pixels_and_total_traps().
        """
        return np.sum(
            (watermarks[:, 0] * watermarks[:, 1:].T).T * self.n_traps_per_pixel
        )

    def empty_all_traps(self):
        """Reset the trap watermarks for the next run of release and capture.
        """
        self.watermarks.fill(0)

    def watermark_index_above_cloud_from_cloud_fractional_volume(
        self, cloud_fractional_volume, watermarks, max_watermark_index
    ):
        """ Return the index of the first watermark above the cloud.
            
        Parameters
        ----------
        cloud_fractional_volume : float
            The fractional volume of the electron cloud in the pixel.
        watermarks : np.ndarray
            The initial watermarks. See initial_watermarks_from_n_pixels_and_total_traps().
        max_watermark_index : int
            The index of the highest existing watermark.
            
        Returns
        -------
        watermark_index_above_cloud : int
            The index of the first watermark above the cloud.
        """
        if np.sum(watermarks[:, 0]) < cloud_fractional_volume:
            return max_watermark_index + 1

        elif cloud_fractional_volume == 0:
            return -1

        else:
            return np.argmax(cloud_fractional_volume <= np.cumsum(watermarks[:, 0]))

    def update_watermark_volumes_for_cloud_below_highest(
        self, watermarks, cloud_fractional_volume, watermark_index_above_cloud
    ):
        """ Update the trap watermarks for a cloud below the highest watermark.
            
        Parameters
        ----------
        watermarks : np.ndarray
            The initial watermarks. See initial_watermarks_from_n_pixels_and_total_traps().
        cloud_fractional_volume : float
            The fractional volume of the electron cloud in the pixel.
        watermark_index_above_cloud : int
            The index of the first watermark above the cloud.
            
        Returns
        -------
        watermarks : np.ndarray
            The updated watermarks. See initial_watermarks_from_n_pixels_and_total_traps().
        """
        # The volume and cumulative volume of the watermark around the cloud volume
        watermark_fractional_volume = watermarks[watermark_index_above_cloud, 0]
        cumulative_watermark_fractional_volume = np.sum(
            watermarks[: watermark_index_above_cloud + 1, 0]
        )

        # Move one new empty watermark to the start of the list
        watermarks = np.roll(watermarks, 1, axis=0)

        # Re-set the relevant watermarks near the start of the list
        if watermark_index_above_cloud == 0:
            watermarks[0] = watermarks[1]
        else:
            watermarks[: watermark_index_above_cloud + 1] = watermarks[
                1 : watermark_index_above_cloud + 2
            ]

        # Update the new split watermarks' volumes
        old_fractional_volume = watermark_fractional_volume
        watermarks[watermark_index_above_cloud, 0] = cloud_fractional_volume - (
            cumulative_watermark_fractional_volume - watermark_fractional_volume
        )
        watermarks[watermark_index_above_cloud + 1, 0] = (
            old_fractional_volume - watermarks[watermark_index_above_cloud, 0]
        )

        return watermarks

    def updated_watermarks_from_capture_not_enough(
        self, watermarks, watermarks_initial, enough
    ):
        """ 
        Tweak trap watermarks for capturing electrons when not enough are 
        available to fill every trap below the cloud fractional volume (rare!).
        
        Parameters
        ----------
        watermarks : np.ndarray
            The current watermarks after attempted capture. See 
            initial_watermarks_from_n_pixels_and_total_traps().
        watermarks_initial : np.ndarray
            The initial watermarks before capture, but with updated fractional 
            volumes to match the current watermarks.
        enough : float
            The ratio of available electrons to traps up to this fractional volume.

        Returns
        -------
        watermarks : np.ndarray
            The updated watermarks. See initial_watermarks_from_n_pixels_and_total_traps().
        """
        # Matching watermark fractional volumes
        np.set_printoptions(suppress=True, linewidth=0)
        print("wi", watermarks_initial[0:10, 0])
        print("w ", watermarks[0:10, 0])
        if not (watermarks_initial[:, 0] == watermarks[:, 0]).all():
            print("wi", watermarks_initial[:, 0])
            print("w ", watermarks[:, 0])
        assert (watermarks_initial[:, 0] == watermarks[:, 0]).all()

        # Select watermark fill fractions that increased
        where_increased = np.where(watermarks_initial[:, 1:] < watermarks[:, 1:])

        # Limit the increase to the `enough` fraction of the original
        watermarks[:, 1:] = (
            enough * watermarks[:, 1:] + (1 - enough) * watermarks_initial[:, 1:]
        )

        return watermarks

    def collapse_redundant_watermarks(self, watermarks, watermarks_copy=None):
        """ 
        Collapse any redundant watermarks that are completely full.
        
        Parameters
        ----------
        watermarks : np.ndarray
<<<<<<< HEAD
            The current watermarks. See initial_watermarks_from_n_pixels_and_total_traps().            
=======
            The current watermarks. See initial_watermarks_from_rows_and_total_traps().
            
>>>>>>> 60fd03bd
        watermarks_copy : np.ndarray
            A copy of the watermarks array that should be edited in the same way 
            as watermarks.

        Returns
        -------
        watermarks : np.ndarray
<<<<<<< HEAD
            The updated watermarks. See initial_watermarks_from_n_pixels_and_total_traps().    
        watermarks_copy : np.ndarray
            The updated watermarks copy, if it was provided.
        
        """
        # Find the first watermark that is not completely filled
=======
            The updated watermarks. See initial_watermarks_from_rows_and_total_traps().
            
        watermarks_copy : np.ndarray
            The updated watermarks copy, if it was provided.
        """
>>>>>>> 60fd03bd
        # Number of trap species
        num_traps = len(watermarks[0, 1:])

        # Find the first watermark that is not completely filled for all traps
        watermark_index_not_filled = min(
            [
                np.argmax(watermarks[:, 1 + i_trap] != self.filled_watermark_value)
                for i_trap in range(num_traps)
            ]
        )

        # Skip if none or only one are completely filled
        if watermark_index_not_filled <= 1:
            if watermarks_copy is not None:
                return watermarks, watermarks_copy
            else:
                return watermarks

        # Total fractional volume of filled watermarks
        fractional_volume_filled = np.sum(watermarks[:watermark_index_not_filled, 0])

        # Combined fill values
        if watermarks_copy is not None:
            # Multiple trap species
            if 1 < num_traps:
                axis = 1
            else:
                axis = None
            copy_fill_values = np.sum(
                watermarks_copy[:watermark_index_not_filled, 0]
                * watermarks_copy[:watermark_index_not_filled, 1:].T,
                axis=axis,
            ) / np.sum(watermarks_copy[:watermark_index_not_filled, 0])

        # Remove the no-longer-needed overwritten watermarks
        watermarks[:watermark_index_not_filled, :] = 0
        if watermarks_copy is not None:
            watermarks_copy[:watermark_index_not_filled, :] = 0

        # Move the no-longer-needed watermarks to the end of the list
        watermarks = np.roll(watermarks, 1 - watermark_index_not_filled, axis=0)
        if watermarks_copy is not None:
            watermarks_copy = np.roll(
                watermarks_copy, 1 - watermark_index_not_filled, axis=0
            )

        # Edit the new first watermark
        watermarks[0, 0] = fractional_volume_filled
        watermarks[0, 1:] = self.filled_watermark_value
        if watermarks_copy is not None:
            watermarks_copy[0, 0] = fractional_volume_filled
            watermarks_copy[0, 1:] = copy_fill_values

        if watermarks_copy is not None:
            return watermarks, watermarks_copy
        else:
            return watermarks

    def n_electrons_released_and_captured(
        self, n_free_electrons, ccd=None, dwell_time=1, express_multiplier=1,
    ):
        """ Release and capture electrons and update the trap watermarks.
        
        See Lindegren (1998) section 3.2.

        Parameters
        ----------
        n_free_electrons : float
            The number of available electrons for trapping.
        ccd : CCD
            The object describing the CCD. Must have only a single value for 
            each parameter, as set by CCD.extract_phase().
        dwell_time : float
            The time spent in this pixel or phase, in the same units as the 
            trap timescales.
            
        Returns
        -------
        net_n_electrons_released : float
            The net number of released (if +ve) and captured (if -ve) electrons.
        
        Updates
        -------
        watermarks : np.ndarray
            The updated watermarks. See initial_watermarks_from_n_pixels_and_total_traps().
        """
        # Initial watermarks and number of electrons in traps
        watermarks_initial = deepcopy(self.watermarks)
        n_trapped_electrons_initial = self.n_trapped_electrons_from_watermarks(
            watermarks=self.watermarks
        )

        # Probabilities of being full after release and/or capture
        (
            fill_probabilities_from_empty,
            fill_probabilities_from_full,
            fill_probabilities_from_release,
        ) = self.fill_probabilities_from_dwell_time(dwell_time=dwell_time)

        # Find the highest active watermark
        max_watermark_index = np.argmax(self.watermarks[:, 0] == 0) - 1

        # The fractional volume the electron cloud reaches in the pixel well
        cloud_fractional_volume = ccd.cloud_fractional_volume_from_n_electrons(
            n_electrons=n_free_electrons
        )

        # Find the first watermark above the cloud
        watermark_index_above_cloud = self.watermark_index_above_cloud_from_cloud_fractional_volume(
            cloud_fractional_volume=cloud_fractional_volume,
            watermarks=self.watermarks,
            max_watermark_index=max_watermark_index,
        )

        # First capture: make the new watermark then can return immediately
        if max_watermark_index == -1 and n_free_electrons > 0:
            # Update the watermark volume, duplicated for the initial watermarks
            self.watermarks[0, 0] = cloud_fractional_volume
            watermarks_initial[0, 0] = self.watermarks[0, 0]

            # Update the fill fractions
            self.watermarks[0, 1:] = fill_probabilities_from_empty

            # Final number of electrons in traps
            n_trapped_electrons_final = self.n_trapped_electrons_from_watermarks(
                watermarks=self.watermarks
            )

            # Not enough available electrons to capture
            if n_trapped_electrons_final == 0:
                return 0
            enough = n_free_electrons / n_trapped_electrons_final
            if enough < 1:
                # For watermark fill fractions that increased, tweak them such that
                #   the resulting increase instead matches the available electrons
                self.watermarks = self.updated_watermarks_from_capture_not_enough(
                    self.watermarks, watermarks_initial, enough
                )

                # Final number of electrons in traps
                n_trapped_electrons_final = self.n_trapped_electrons_from_watermarks(
                    watermarks=self.watermarks
                )

            return -n_trapped_electrons_final

        # Cloud fractional volume below existing watermarks (or 0): create a new
        #   watermark at the cloud fractional volume then release electrons from
        #   watermarks above the cloud
        elif (
            watermark_index_above_cloud <= max_watermark_index
            or max_watermark_index == -1
        ):

            # Create the new watermark at the cloud fractional volume
            if (
                cloud_fractional_volume > 0
                and cloud_fractional_volume not in np.cumsum(self.watermarks[:, 0])
            ):

                # Update the watermark volumes, duplicated for the initial watermarks
                self.watermarks = self.update_watermark_volumes_for_cloud_below_highest(
                    watermarks=self.watermarks,
                    cloud_fractional_volume=cloud_fractional_volume,
                    watermark_index_above_cloud=watermark_index_above_cloud,
                )
                watermarks_initial = self.update_watermark_volumes_for_cloud_below_highest(
                    watermarks=watermarks_initial,
                    cloud_fractional_volume=cloud_fractional_volume,
                    watermark_index_above_cloud=watermark_index_above_cloud,
                )

                # Increment the index now that an extra watermark has been set
                max_watermark_index += 1

            # Release electrons from existing watermark levels above the cloud
            # Update the fill fractions
            self.watermarks[
                watermark_index_above_cloud + 1 : max_watermark_index + 1, 1:
            ] *= fill_probabilities_from_release

            # Current numbers of electrons temporarily in traps and now available
            n_trapped_electrons_tmp = self.n_trapped_electrons_from_watermarks(
                watermarks=self.watermarks
            )
            n_free_electrons += n_trapped_electrons_initial - n_trapped_electrons_tmp

            # Re-calculate the fractional volume of the electron cloud
            cloud_fractional_volume = ccd.cloud_fractional_volume_from_n_electrons(
                n_electrons=n_free_electrons
            )
            watermark_index_above_cloud = self.watermark_index_above_cloud_from_cloud_fractional_volume(
                cloud_fractional_volume=cloud_fractional_volume,
                watermarks=self.watermarks,
                max_watermark_index=max_watermark_index,
            )

            # Update the watermark volumes, duplicated for the initial watermarks
            if (
                cloud_fractional_volume > 0
                and cloud_fractional_volume not in np.cumsum(self.watermarks[:, 0])
            ):
                self.watermarks = self.update_watermark_volumes_for_cloud_below_highest(
                    watermarks=self.watermarks,
                    cloud_fractional_volume=cloud_fractional_volume,
                    watermark_index_above_cloud=watermark_index_above_cloud,
                )
                watermarks_initial = self.update_watermark_volumes_for_cloud_below_highest(
                    watermarks=watermarks_initial,
                    cloud_fractional_volume=cloud_fractional_volume,
                    watermark_index_above_cloud=watermark_index_above_cloud,
                )

                # Increment the index now that an extra watermark has been set
                max_watermark_index += 1

        # Cloud fractional volume above existing watermarks: initialise the new watermark
        else:
            # Update the watermark volume, duplicated for the initial watermarks
            self.watermarks[
                watermark_index_above_cloud, 0
            ] = cloud_fractional_volume - np.sum(self.watermarks[:, 0])
            watermarks_initial[watermark_index_above_cloud, 0] = self.watermarks[
                watermark_index_above_cloud, 0
            ]

        # Release and capture electrons all the way to watermarks below the cloud
        fill_fractions_old = self.watermarks[: watermark_index_above_cloud + 1, 1:]
        self.watermarks[: watermark_index_above_cloud + 1, 1:] = (
            fill_fractions_old * fill_probabilities_from_full
            + (1 - fill_fractions_old) * fill_probabilities_from_empty
        )

        # Collapse any redundant watermarks that are completely full
        self.watermarks, watermarks_initial = self.collapse_redundant_watermarks(
            watermarks=self.watermarks, watermarks_copy=watermarks_initial
        )

        # Final number of electrons in traps
        n_trapped_electrons_final = self.n_trapped_electrons_from_watermarks(
            watermarks=self.watermarks
        )

        # Prevent division by zero errors
        if n_trapped_electrons_final == n_trapped_electrons_initial:
            return 0

        # Not enough available electrons to capture
        enough = n_free_electrons / (
            n_trapped_electrons_final - n_trapped_electrons_initial
        )
        if 0 < enough < 1:
            # For watermark fill fractions that increased, tweak them such that
            #   the resulting increase instead matches the available electrons
            self.watermarks = self.updated_watermarks_from_capture_not_enough(
                watermarks=self.watermarks,
                watermarks_initial=watermarks_initial,
                enough=enough,
            )

            # Final number of electrons in traps
            n_trapped_electrons_final = self.n_trapped_electrons_from_watermarks(
                watermarks=self.watermarks
            )

        # Collapse any redundant watermarks that are completely full
        self.watermarks = self.collapse_redundant_watermarks(watermarks=self.watermarks)

        return n_trapped_electrons_initial - n_trapped_electrons_final


class TrapManagerInstantCapture(TrapManager):
    """ For the old C++ style release-then-instant-capture algorithm. """

    def n_watermarks_per_transfer(self):
        return int(1)

    def update_watermark_values_for_release(self, watermark_values, dwell_time):
        """ 
        Update trap watermarks for releasing electrons.
        
        Parameters
        ----------
        watermark_values : np.ndarray
            The relevant subarray of the watermarks to update. i.e. not the 
            fractional volumes, and only the levels that are doing release. 

        Returns
        -------
        watermark_values : np.ndarray
            The updated watermark subarray.
        """
        # Probabilities of being full after release and/or capture
        (
            fill_probabilities_from_empty,
            fill_probabilities_from_full,
            fill_probabilities_from_release,
        ) = self.fill_probabilities_from_dwell_time(dwell_time=dwell_time)

        # print(fill_probabilities_from_release)
        # Update the fill fractions
        return watermark_values * fill_probabilities_from_release

    def n_electrons_released_and_captured(
        self, n_free_electrons, ccd=None, dwell_time=1, express_multiplier=1,
    ):
        """ Release and capture electrons and update the trap watermarks.

        Parameters
        ----------
        n_free_electrons : float
            The number of available electrons for trapping.
        ccd : CCD
            The object describing the CCD. Must have only a single value for 
            each parameter, as set by CCD.extract_phase().
        dwell_time : float
            The time spent in this pixel or phase, in the same units as the 
            trap timescales.
            
        Returns
        -------
        net_n_electrons_released_and_captured : float
            The net number of released (if +ve) and captured (if -ve) electrons.
        
        Updates
        -------
        watermarks : np.ndarray
            The updated watermarks. See initial_watermarks_from_n_pixels_and_total_traps().
        """
        # Release
        # print(np.argmax(self.watermarks[:, 0] == 0) - 1)
        n_electrons_released = self.n_electrons_released(dwell_time=dwell_time)
        n_free_electrons += n_electrons_released
        # print(self.watermarks)

        # Capture
        n_electrons_captured = self.n_electrons_captured(
            n_free_electrons, ccd, express_multiplier=express_multiplier
        )
        # print(self.watermarks)
        # print(np.argmax(self.watermarks[:, 0] == 0) - 1,'r:',n_electrons_released,'c:',n_electrons_captured)
        # print(self.watermarks)

        return n_electrons_released - n_electrons_captured

    def n_electrons_released(self, dwell_time=1, express_multiplier=1):
        """ 
        Release electrons from traps and update the trap watermarks.

        Parameters
        ----------
        dwell_time : float
            The time spent in this pixel or phase, in the same units as the 
            trap timescales.
            
        Returns
        -------
        n_electrons_released : float
            The number of released electrons.
        
        Updates
        -------
        watermarks : np.ndarray
            The updated watermarks. See initial_watermarks_from_n_pixels_and_total_traps().
        """
        # Initial watermarks and number of electrons in traps
        n_trapped_electrons_initial = self.n_trapped_electrons_from_watermarks(
            watermarks=self.watermarks
        )

        # Find the highest active watermark
        max_watermark_index = np.argmax(self.watermarks[:, 0] == 0) - 1

        # Release electrons from existing watermark levels
        self.watermarks[
            : max_watermark_index + 1, 1:
        ] = self.update_watermark_values_for_release(
            self.watermarks[: max_watermark_index + 1, 1:], dwell_time,
        )
        # print(max_watermark_index,self.watermarks[: max_watermark_index + 1, 1:])

        # Resulting numbers of electrons in traps
        n_trapped_electrons_final = self.n_trapped_electrons_from_watermarks(
            watermarks=self.watermarks
        )

        # Total number of released electrons and updated free electrons
        n_electrons_released = n_trapped_electrons_initial - n_trapped_electrons_final

        # print('b:',n_trapped_electrons_initial,'a:',n_trapped_electrons_final,dwell_time)

        return n_trapped_electrons_initial - n_trapped_electrons_final

    def n_electrons_captured(
        self, n_free_electrons, ccd=None, dwell_time=1, express_multiplier=1,
    ):
        """
        Capture electrons in traps and update the trap watermarks.

        Parameters
        ----------
        n_free_electrons : float
            The number of available electrons for trapping.
        ccd : CCD
            The object describing the CCD. Must have only a single value for 
            each parameter, as set by CCD.extract_phase().

        Returns
        -------
        n_electrons_captured : float
            The number of captured electrons.
        
        Updates
        -------
        watermarks : np.ndarray
            The updated watermarks. See initial_watermarks_from_n_pixels_and_total_traps().
        """
        # Save the initial watermarks and number of electrons in traps, in case there aren't enough
        # free electrons to fill all the identified traps
        watermarks_initial = deepcopy(self.watermarks)
        n_trapped_electrons_initial = self.n_trapped_electrons_from_watermarks(
            watermarks=self.watermarks
        )

        # The number of traps for each species
        # n_traps_per_pixel = self.n_traps_per_pixel

        # Find the highest active watermark
        max_watermark_index = np.argmax(self.watermarks[:, 0] == 0) - 1

        # The fractional volume the electron cloud reaches in the pixel well
        cloud_fractional_volume = ccd.cloud_fractional_volume_from_n_electrons(
            n_electrons=n_free_electrons
        )

        # Find the first watermark above the cloud
        watermark_index_above_cloud = self.watermark_index_above_cloud_from_cloud_fractional_volume(
            cloud_fractional_volume=cloud_fractional_volume,
            watermarks=self.watermarks,
            max_watermark_index=max_watermark_index,
        )

        # First capture: make the new watermark then can return immediately
        if max_watermark_index == -1 and n_free_electrons > 0:

            # Update the watermark volume, duplicated for the initial watermarks
            # print('xxx',np.argmax(self.watermarks[:, 0] == 0) - 1,self.watermarks)
            self.watermarks[0, 0] = cloud_fractional_volume
            watermarks_initial[0, 0] = self.watermarks[0, 0]

            # Update the fill fractions
            self.watermarks[0, 1:] = self.filled_watermark_value
            # print('xxx',np.argmax(self.watermarks[:, 0] == 0) - 1,self.watermarks)

            # Final number of electrons in traps
            n_trapped_electrons_final = self.n_trapped_electrons_from_watermarks(
                watermarks=self.watermarks
            )

            # Not enough available electrons to capture
            if n_trapped_electrons_final == 0:
                return 0.0
            enough = n_free_electrons / n_trapped_electrons_final
            # print('here',cloud_fractional_volume,n_trapped_electrons_final,enough,np.argmax(self.watermarks[:, 0] == 0) - 1)
            if enough < 1:
                # For watermark fill fractions that increased, tweak them such that
                #   the resulting increase instead matches the available electrons
                self.watermarks = self.updated_watermarks_from_capture_not_enough(
                    self.watermarks, watermarks_initial, enough
                )

                # Final number of electrons in traps
                n_trapped_electrons_final = self.n_trapped_electrons_from_watermarks(
                    watermarks=self.watermarks
                )

            return n_trapped_electrons_final

        # Cloud fractional volume below existing watermarks (or 0): create a new
        #   watermark at the cloud fractional volume
        elif (
            watermark_index_above_cloud <= max_watermark_index
            or max_watermark_index == -1
        ):

            # Create the new watermark at the cloud fractional volume
            if (
                cloud_fractional_volume > 0
                and cloud_fractional_volume not in np.cumsum(self.watermarks[:, 0])
            ):

                # Update the watermark volumes, duplicated for the initial watermarks
                self.watermarks = self.update_watermark_volumes_for_cloud_below_highest(
                    watermarks=self.watermarks,
                    cloud_fractional_volume=cloud_fractional_volume,
                    watermark_index_above_cloud=watermark_index_above_cloud,
                )
                watermarks_initial = self.update_watermark_volumes_for_cloud_below_highest(
                    watermarks=watermarks_initial,
                    cloud_fractional_volume=cloud_fractional_volume,
                    watermark_index_above_cloud=watermark_index_above_cloud,
                )

                # Increment the index now that an extra watermark has been set
                max_watermark_index += 1

        # Cloud fractional volume above existing watermarks: initialise the new watermark
        else:
            # Update the watermark volume, duplicated for the initial watermarks
            self.watermarks[
                watermark_index_above_cloud, 0
            ] = cloud_fractional_volume - np.sum(self.watermarks[:, 0])
            watermarks_initial[watermark_index_above_cloud, 0] = self.watermarks[
                watermark_index_above_cloud, 0
            ]

        # Capture electrons all the way to watermarks below the cloud
        self.watermarks[
            : watermark_index_above_cloud + 1, 1:
        ] = self.filled_watermark_value
        # self.watermarks[: watermark_index_above_cloud + 1, 1:] = 0

        # Collapse any redundant watermarks that are completely full
        self.watermarks, watermarks_initial = self.collapse_redundant_watermarks(
            watermarks=self.watermarks, watermarks_copy=watermarks_initial
        )

        # Final number of electrons in traps
        n_trapped_electrons_final = self.n_trapped_electrons_from_watermarks(
            watermarks=self.watermarks
        )

        # Prevent division by zero errors
        if n_trapped_electrons_final == n_trapped_electrons_initial:
            return 0.0

        # Not enough available electrons to capture
        enough = n_free_electrons / (
            n_trapped_electrons_final - n_trapped_electrons_initial
        )
        if 0 < enough < 1:
            # For watermark fill fractions that increased, tweak them such that
            #   the resulting increase instead matches the available electrons
            self.watermarks = self.updated_watermarks_from_capture_not_enough(
                watermarks=self.watermarks,
                watermarks_initial=watermarks_initial,
                enough=enough,
            )

            # Final number of electrons in traps
            n_trapped_electrons_final = self.n_trapped_electrons_from_watermarks(
                watermarks=self.watermarks
            )

        # Collapse any redundant watermarks that are completely full
        self.watermarks = self.collapse_redundant_watermarks(watermarks=self.watermarks)

        return n_trapped_electrons_final - n_trapped_electrons_initial

    def n_electrons_released_and_captured_allinone(
        self, n_free_electrons, ccd=None, dwell_time=1, express_multiplier=1,
    ):
        """ 
        
        DEPRECATED - to eliminate duplicate code
        
        Release and capture electrons and update the trap watermarks.

        Parameters
        ----------
        n_free_electrons : float
            The number of available electrons for trapping.
        ccd : CCD
            The object describing the CCD. Must have only a single value for 
            each parameter, as set by CCD.extract_phase().
        dwell_time : float
            The time spent in this pixel or phase, in the same units as the 
            trap timescales.
            
        Returns
        -------
        net_n_electrons_released : float
            The net number of released (if +ve) and captured (if -ve) electrons.
        
        Updates
        -------
        watermarks : np.ndarray
            The updated watermarks. See initial_watermarks_from_n_pixels_and_total_traps().
        """
        # Release
        n_electrons_released = self.n_electrons_released(dwell_time=dwell_time)
        n_free_electrons += n_electrons_released

        # Capture
        # Initial watermarks and number of electrons in traps
        watermarks_initial = deepcopy(self.watermarks)
        n_trapped_electrons_initial = self.n_trapped_electrons_from_watermarks(
            watermarks=self.watermarks
        )

        # The number of traps for each species
        n_traps_per_pixel = self.n_traps_per_pixel

        # Find the highest active watermark
        max_watermark_index = np.argmax(self.watermarks[:, 0] == 0) - 1

        # The fractional volume the electron cloud reaches in the pixel well
        cloud_fractional_volume = ccd.cloud_fractional_volume_from_n_electrons(
            n_electrons=n_free_electrons
        )

        # Find the first watermark above the cloud
        watermark_index_above_cloud = self.watermark_index_above_cloud_from_cloud_fractional_volume(
            cloud_fractional_volume=cloud_fractional_volume,
            watermarks=self.watermarks,
            max_watermark_index=max_watermark_index,
        )

        # First capture: make the new watermark then can return immediately
        if max_watermark_index == -1 and n_free_electrons > 0:

            # Update the watermark volume, duplicated for the initial watermarks
            self.watermarks[0, 0] = cloud_fractional_volume
            watermarks_initial[0, 0] = self.watermarks[0, 0]

            # Update the fill fractions
            self.watermarks[0, 1:] = self.filled_watermark_value

            # Final number of electrons in traps
            n_trapped_electrons_final = self.n_trapped_electrons_from_watermarks(
                watermarks=self.watermarks
            )

            # Not enough available electrons to capture
            if n_trapped_electrons_final == 0:
                return n_electrons_released
            enough = n_free_electrons / n_trapped_electrons_final
            #
            #
            #
            #  RJM: NEED TO ADD EXPRESS MULTIPLIER TO ALL enoughS!!!!
            #
            #
            #
            if enough < 1:
                # For watermark fill fractions that increased, tweak them such that
                #   the resulting increase instead matches the available electrons
                self.watermarks = self.updated_watermarks_from_capture_not_enough(
                    self.watermarks, watermarks_initial, enough
                )

                # Final number of electrons in traps
                n_trapped_electrons_final = self.n_trapped_electrons_from_watermarks(
                    watermarks=self.watermarks
                )

            return -n_trapped_electrons_final

        # Cloud fractional volume below existing watermarks (or 0): create a new
        #   watermark at the cloud fractional volume
        elif (
            watermark_index_above_cloud <= max_watermark_index
            or max_watermark_index == -1
        ):

            # Create the new watermark at the cloud fractional volume
            if (
                cloud_fractional_volume > 0
                and cloud_fractional_volume not in np.cumsum(self.watermarks[:, 0])
            ):

                # Update the watermark volumes, duplicated for the initial watermarks
                self.watermarks = self.update_watermark_volumes_for_cloud_below_highest(
                    watermarks=self.watermarks,
                    cloud_fractional_volume=cloud_fractional_volume,
                    watermark_index_above_cloud=watermark_index_above_cloud,
                )
                watermarks_initial = self.update_watermark_volumes_for_cloud_below_highest(
                    watermarks=watermarks_initial,
                    cloud_fractional_volume=cloud_fractional_volume,
                    watermark_index_above_cloud=watermark_index_above_cloud,
                )

                # Increment the index now that an extra watermark has been set
                max_watermark_index += 1

        # Cloud fractional volume above existing watermarks: initialise the new watermark
        else:
            # Update the watermark volume, duplicated for the initial watermarks
            self.watermarks[
                watermark_index_above_cloud, 0
            ] = cloud_fractional_volume - np.sum(self.watermarks[:, 0])
            watermarks_initial[watermark_index_above_cloud, 0] = self.watermarks[
                watermark_index_above_cloud, 0
            ]

        # Capture electrons all the way to watermarks below the cloud
        self.watermarks[
            : watermark_index_above_cloud + 1, 1:
        ] = self.filled_watermark_value
        # self.watermarks[: watermark_index_above_cloud + 1, 1:] = 0

        # Collapse any redundant watermarks that are completely full
        self.watermarks, watermarks_initial = self.collapse_redundant_watermarks(
            watermarks=self.watermarks, watermarks_copy=watermarks_initial
        )

        # Final number of electrons in traps
        n_trapped_electrons_final = self.n_trapped_electrons_from_watermarks(
            watermarks=self.watermarks
        )

        # Prevent division by zero errors
        if n_trapped_electrons_final == n_trapped_electrons_initial:
            return n_electrons_released

        # Not enough available electrons to capture
        enough = n_free_electrons / (
            n_trapped_electrons_final - n_trapped_electrons_initial
        )
        if 0 < enough < 1:
            # For watermark fill fractions that increased, tweak them such that
            #   the resulting increase instead matches the available electrons
            self.watermarks = self.updated_watermarks_from_capture_not_enough(
                watermarks=self.watermarks,
                watermarks_initial=watermarks_initial,
                enough=enough,
            )

            # Final number of electrons in traps
            n_trapped_electrons_final = self.n_trapped_electrons_from_watermarks(
                watermarks=self.watermarks
            )

        # Collapse any redundant watermarks that are completely full
        self.watermarks, watermarks_initial = self.collapse_redundant_watermarks(
            watermarks=self.watermarks, watermarks_copy=watermarks_initial
        )

        # Total number of captured electrons
        n_electrons_captured = n_trapped_electrons_final - n_trapped_electrons_initial

        return n_electrons_released - n_electrons_captured


class TrapManagerTrackTime(TrapManagerInstantCapture):
    """ Track the time elapsed since capture instead of the fill fraction. 
        Should give the same result for normal traps with 
        TrapManagerInstantCapture, but required for TrapLifetimeContinuum traps.
        
        Note the different watermark contents:        
        watermarks : np.ndarray
            Array of watermark fractional volumes and times to describe the trap states. 
            Lists each (active) watermark fractional volume and and the 
            corresponding total time elapsed since the traps were filled for 
            each trap species. Inactive elements are set to 0.

            [[volume, time_elapsed, time_elapsed, ...],
             [volume, time_elapsed, time_elapsed, ...],
             ...                        ]
    """

    def __init__(self, traps, n_pixels, ccd=None):
        super(TrapManagerTrackTime, self).__init__(
            traps=traps, n_pixels=n_pixels, ccd=ccd
        )

        # The value for a filled watermark level, here 0 as an elapsed time
        self.filled_watermark_value = 0

    def watermarks_converted_to_fill_fractions_from_elapsed_times(self, watermarks):
        """ Convert the watermark values to fill fractions.

        Parameters
        ----------
        watermarks : np.ndarray
            The watermarks. See initial_watermarks_from_n_pixels_and_total_traps().
        """
        watermarks = deepcopy(watermarks)

        # Convert to fill fractions
        for level in range(np.argmax(watermarks[:, 0] == 0)):
            for i_trap, trap in enumerate(self.traps):
                watermarks[level, 1 + i_trap] = trap.fill_fraction_from_time_elapsed(
                    time_elapsed=watermarks[level, 1 + i_trap]
                )

        return watermarks

    def watermarks_converted_to_elapsed_times_from_fill_fractions(self, watermarks):
        """ Convert the watermark values to elapsed times.

        Parameters
        ----------
        watermarks : np.ndarray
            The watermarks. See initial_watermarks_from_n_pixels_and_total_traps().
        """
        watermarks = deepcopy(watermarks)

        # Convert to elapsed times
        for level in range(np.argmax(watermarks[:, 0] == 0)):
            for i_trap, trap in enumerate(self.traps):
                watermarks[level, 1 + i_trap] = trap.time_elapsed_from_fill_fraction(
                    fill_fraction=watermarks[level, 1 + i_trap]
                )

        return watermarks

    def n_trapped_electrons_from_watermarks(self, watermarks):
        """ Sum the total number of electrons currently held in traps.

        Parameters
        ----------
        watermarks : np.ndarray
            The watermarks. See initial_watermarks_from_n_pixels_and_total_traps().
        """
        # Convert to fill fractions
        watermarks = self.watermarks_converted_to_fill_fractions_from_elapsed_times(
            watermarks=watermarks
        )

        return np.sum(
            (watermarks[:, 0] * watermarks[:, 1:].T).T * self.n_traps_per_pixel
        )

    def updated_watermarks_from_capture_not_enough(
        self, watermarks, watermarks_initial, enough
    ):
        """ 
        Tweak trap watermarks for capturing electrons when not enough are 
        available to fill every trap below the cloud fractional volume (rare!).
        
        Parameters
        ----------
        watermarks : np.ndarray
            The current watermarks after attempted capture. See 
            initial_watermarks_from_n_pixels_and_total_traps().
        watermarks_initial : np.ndarray
            The initial watermarks before capture, but with updated fractional 
            volumes to match the current watermarks.
        enough : float
            The ratio of available electrons to traps up to this fractional volume.

        Returns
        -------
        watermarks : np.ndarray
            The updated watermarks. See initial_watermarks_from_n_pixels_and_total_traps().
        """
        # Convert to fill fractions
        for level in range(np.argmax(watermarks[:, 0] == 0)):
            for i_trap, trap in enumerate(self.traps):
                watermarks[level, i_trap] = trap.fill_fraction_from_time_elapsed(
                    time_elapsed=watermarks[level, i_trap]
                )
                watermarks_initial[
                    level, i_trap
                ] = trap.fill_fraction_from_time_elapsed(
                    time_elapsed=watermarks_initial[level, i_trap]
                )

        # Update the fill fractions in the standard way
        watermarks = super(
            TrapManagerTrackTime, self
        ).updated_watermarks_from_capture_not_enough(
            self,
            watermarks=watermarks,
            watermarks_initial=watermarks_initial,
            enough=enough,
        )

        # Convert back to elapsed times
        for level in range(np.argmax(watermarks[:, 0] == 0)):
            for i_trap, trap in enumerate(self.traps):
                watermarks[level, i_trap] = trap.time_elapsed_from_fill_fraction(
                    fill_fraction=watermarks[level, i_trap]
                )

        return watermarks

    def update_watermark_values_for_release(self, watermark_values, dwell_time):
        """ 
        Update trap watermarks for releasing electrons.
        
        Parameters
        ----------
        watermark_values : np.ndarray
            The relevant subarray of the watermarks to update. i.e. not the 
            fractional volumes, and only the levels that are doing release. 

        Returns
        -------
        watermark_values : np.ndarray
            The updated watermark subarray.
        """
        # Update the elapsed times
        return watermark_values + dwell_time


class TrapManagerDiscrete(TrapManager):
    """
    To monitor traps as a set of discree entities, 
    rather than a sea of traps with uniform density
    """

    def initial_watermarks_from_n_pixels_and_total_traps(self):
        """ Initialise the watermark array of trap states.

        Returns
        -------
        dictionary containing trap locations, occupancy, and multiplicity
        (the number of physical traps represented by each simulated trap, and
        hence the number of electrons it holds when it is at maximum occupancy).
        """

        n_pixels = self.n_pixels
        n_traps_per_trap = self.traps.discrete
        n_traps = self.traps.density * n_pixels * n_traps_per_trap

        # Make sure that n_traps is an integer
        if is_integer(n_traps_per_trap):
            # round to integer with probability given by modulus
            n_traps += np.random.random_sample() < (n_traps % 1)
            n_traps = np.floor(n_traps)
        else:
            n_traps_per_trap *= np.rint(n_traps) / n_traps
            n_traps = np.rint(n_traps)

        # Decide (random) trap locations
        print("This should account for phase widths!!!")
        x = np.random.randint(0, n_pixels, n_traps)
        x.sort
        z = np.random.rand(n_pixels)

        return {
            "n_traps": n_traps,
            "x": x,
            "z": z,
            "occupancy": np.zeros(n_pixels, dtype=float),
            "multiplicity": 1 / n_traps_per_trap,
        }<|MERGE_RESOLUTION|>--- conflicted
+++ resolved
@@ -2,7 +2,6 @@
 from collections import UserList
 from scipy import integrate, optimize
 from copy import deepcopy
-<<<<<<< HEAD
 from arctic.traps import (
     Trap,
     TrapLifetimeContinuum,
@@ -183,9 +182,7 @@
         self.data = deepcopy(self._saved_data)
         # Could also have done this instead of remembering how many are in save, but it makes restoring a bit slower (and restoring is done more frequently than saving)
         # self._n_electrons_trapped_previously -= self.n_electrons_trapped_currently
-=======
-import pytest  ###
->>>>>>> 60fd03bd
+
 
 
 class TrapManager(object):
@@ -473,12 +470,8 @@
         Parameters
         ----------
         watermarks : np.ndarray
-<<<<<<< HEAD
             The current watermarks. See initial_watermarks_from_n_pixels_and_total_traps().            
-=======
-            The current watermarks. See initial_watermarks_from_rows_and_total_traps().
             
->>>>>>> 60fd03bd
         watermarks_copy : np.ndarray
             A copy of the watermarks array that should be edited in the same way 
             as watermarks.
@@ -486,20 +479,11 @@
         Returns
         -------
         watermarks : np.ndarray
-<<<<<<< HEAD
             The updated watermarks. See initial_watermarks_from_n_pixels_and_total_traps().    
         watermarks_copy : np.ndarray
             The updated watermarks copy, if it was provided.
-        
-        """
-        # Find the first watermark that is not completely filled
-=======
-            The updated watermarks. See initial_watermarks_from_rows_and_total_traps().
-            
-        watermarks_copy : np.ndarray
-            The updated watermarks copy, if it was provided.
-        """
->>>>>>> 60fd03bd
+        """
+
         # Number of trap species
         num_traps = len(watermarks[0, 1:])
 
